--- conflicted
+++ resolved
@@ -1,10 +1,6 @@
 {
 	"name": "mapshaper",
-<<<<<<< HEAD
-	"version": "0.3.43",
-=======
 	"version": "0.4.0",
->>>>>>> 0b773d42
 	"description": "A tool for editing vector datasets for mapping and GIS.",
 	"keywords": ["shapefile","topojson","geojson","cartography","simplification","topology","gis"],
 	"author": "Matthew Bloch <masiyou@gmail.com>",
