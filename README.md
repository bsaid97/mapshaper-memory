--- conflicted
+++ resolved
@@ -16,11 +16,7 @@
 
 To run the mapshaper gui directly from the filesystem, open www/index.html in a web browser. Firefox works well in this mode; offline exporting is not fully supported in Chrome.
 
-<<<<<<< HEAD
-### Commandline tool
-=======
 ### Command line tool
->>>>>>> 71aae45f
 
 bin/mapshaper is a [Node.js](http://nodejs.org) script. It was developed on OS X and has also been used successfully on Ubuntu 13.04 and Windows 8.
  
